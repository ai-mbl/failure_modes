<<<<<<< HEAD
# Exercise 7: Failure Modes

## Setup

Create a conda environment for this exercise:
```
conda create -n 07_failure_modes matplotlib jupyter
```

Activate it:
```
conda activate 07_failure_modes
```

Start jupyter:

```
=======
# Exercise 7: Failure modes & Limits of Deep Learning
## Setup

Create a `conda` environment for this exercise and activate it:

```
conda create -n 07_fail_dl python
conda activate 07_fail_dl
```

Start Jupyter within this environment:

```
pip install jupyter
>>>>>>> 0a343db3
jupyter notebook
```

...and continue with the instructions in the notebook.
<|MERGE_RESOLUTION|>--- conflicted
+++ resolved
@@ -1,22 +1,3 @@
-<<<<<<< HEAD
-# Exercise 7: Failure Modes
-
-## Setup
-
-Create a conda environment for this exercise:
-```
-conda create -n 07_failure_modes matplotlib jupyter
-```
-
-Activate it:
-```
-conda activate 07_failure_modes
-```
-
-Start jupyter:
-
-```
-=======
 # Exercise 7: Failure modes & Limits of Deep Learning
 ## Setup
 
@@ -31,8 +12,7 @@
 
 ```
 pip install jupyter
->>>>>>> 0a343db3
 jupyter notebook
 ```
 
-...and continue with the instructions in the notebook.
+...and continue with the instructions in the notebook.